﻿<Project Sdk="Microsoft.NET.Sdk">

  <PropertyGroup>
<<<<<<< HEAD
    <TargetFramework>netcoreapp3.0</TargetFramework>
=======
    <TargetFrameworks>netcoreapp2.2;net461</TargetFrameworks>
>>>>>>> a6b04bf9
  </PropertyGroup>

  <ItemGroup>
    <Reference Include="Microsoft.AspNetCore.Antiforgery" />
    <Reference Include="Microsoft.AspNetCore.Http" />
    <Reference Include="Microsoft.Extensions.DependencyInjection" />
    <Reference Include="Microsoft.Extensions.Logging.Testing" />
    <Reference Include="Microsoft.Extensions.Logging" />
    <Reference Include="Microsoft.Extensions.WebEncoders" />
  </ItemGroup>

</Project><|MERGE_RESOLUTION|>--- conflicted
+++ resolved
@@ -1,11 +1,7 @@
-﻿<Project Sdk="Microsoft.NET.Sdk">
+<Project Sdk="Microsoft.NET.Sdk">
 
   <PropertyGroup>
-<<<<<<< HEAD
     <TargetFramework>netcoreapp3.0</TargetFramework>
-=======
-    <TargetFrameworks>netcoreapp2.2;net461</TargetFrameworks>
->>>>>>> a6b04bf9
   </PropertyGroup>
 
   <ItemGroup>
