﻿<?xml version="1.0" encoding="utf-8"?>
<Project DefaultTargets="Build" xmlns="http://schemas.microsoft.com/developer/msbuild/2003" ToolsVersion="15.0">
  <PropertyGroup>
    <VsixVersion>15.8</VsixVersion>
    <VsixVersion Condition="'$(BuildNumber)'!=''">$(VsixVersion).$(BuildNumber)</VsixVersion>
    <VsixVersion Condition="'$(BuildNumber)'==''">$(VsixVersion).999999</VsixVersion>
    <MinimumVisualStudioVersion>15.0</MinimumVisualStudioVersion>
    <VSToolsPath Condition="'$(VSToolsPath)' == ''">$(MSBuildExtensionsPath32)\Microsoft\VisualStudio\v$(VisualStudioVersion)</VSToolsPath>
    <NuGetPackageImportStamp>
    </NuGetPackageImportStamp>
    <UseCodebase>true</UseCodebase>
    <SignAssembly>true</SignAssembly>
    <AssemblyOriginatorKeyFile>..\..\build\Key.snk</AssemblyOriginatorKeyFile>
    <!-- Use the RoslynDev Experimental instance so we can mingle with local builds of Roslyn -->
    <VSSDKTargetPlatformRegRootSuffix>RoslynDev</VSSDKTargetPlatformRegRootSuffix>
    <!-- Make sure debug launches the RoslynDev instance as well. -->
    <StartAction>Program</StartAction>
    <StartProgram>$(DevEnvDir)devenv.exe</StartProgram>
    <StartArguments>/rootsuffix RoslynDev /log</StartArguments>
    <!-- Required to place the vsix in the right location by WTE MSI -->
    <ExtensionInstallationRoot>CommonExtensions</ExtensionInstallationRoot>
    <ExtensionInstallationFolder>Microsoft\RazorLanguageServices</ExtensionInstallationFolder>
    <IsProductComponent>true</IsProductComponent>
    <ImportDirectoryBuildProps>false</ImportDirectoryBuildProps>
    <ImportDirectoryBuildTargets>false</ImportDirectoryBuildTargets>
  </PropertyGroup>
  <Import Project="..\..\version.props" />
  <Import Project="$(MSBuildExtensionsPath)\$(MSBuildToolsVersion)\Microsoft.Common.props" Condition="Exists('$(MSBuildExtensionsPath)\$(MSBuildToolsVersion)\Microsoft.Common.props')" />
  <PropertyGroup>
    <Configuration Condition=" '$(Configuration)' == '' ">Debug</Configuration>
    <Platform Condition=" '$(Platform)' == '' ">AnyCPU</Platform>
    <SchemaVersion>2.0</SchemaVersion>
    <ProjectTypeGuids>{82b43b9b-a64c-4715-b499-d71e9ca2bd60};{FAE04EC0-301F-11D3-BF4B-00C04F79EFBC}</ProjectTypeGuids>
    <ProjectGuid>{D66B45B5-CBFD-4947-81F1-F30AB80EA992}</ProjectGuid>
    <OutputType>Library</OutputType>
    <AppDesignerFolder>Properties</AppDesignerFolder>
    <RootNamespace>Microsoft.VisualStudio.RazorExtension</RootNamespace>
    <AssemblyName>Microsoft.VisualStudio.RazorExtension</AssemblyName>
    <!--
    We exclude some facade-only assemblies (i.e. assemblies without any implementation) from the VSIX using the SuppressFromVsix ItemGroup listed in this file.
    The list is dependent on the framework being targeted. Changes to TargetFrameworkVersion would warrant rebuilding the SuppressFromVsix ItemGroup.
    -->
    <TargetFrameworkVersion>v4.6</TargetFrameworkVersion>
    <GeneratePkgDefFile>true</GeneratePkgDefFile>
    <IncludeAssemblyInVSIXContainer>true</IncludeAssemblyInVSIXContainer>
    <IncludeDebugSymbolsInVSIXContainer>false</IncludeDebugSymbolsInVSIXContainer>
    <IncludeDebugSymbolsInLocalVSIXDeployment>true</IncludeDebugSymbolsInLocalVSIXDeployment>
    <CopyBuildOutputToOutputDirectory>true</CopyBuildOutputToOutputDirectory>
    <CopyOutputSymbolsToOutputDirectory>true</CopyOutputSymbolsToOutputDirectory>
  </PropertyGroup>
  <PropertyGroup Condition=" '$(Configuration)|$(Platform)' == 'Debug|AnyCPU' ">
    <DebugSymbols>true</DebugSymbols>
    <DebugType>full</DebugType>
    <Optimize>false</Optimize>
    <OutputPath>bin\Debug\</OutputPath>
    <DefineConstants>DEBUG;TRACE;RAZOR_EXTENSION_DEVELOPER_MODE</DefineConstants>
    <ErrorReport>prompt</ErrorReport>
    <WarningLevel>4</WarningLevel>
  </PropertyGroup>
  <PropertyGroup Condition=" '$(Configuration)|$(Platform)' == 'Release|AnyCPU' ">
    <DebugType>pdbonly</DebugType>
    <Optimize>true</Optimize>
    <OutputPath>bin\Release\</OutputPath>
    <DefineConstants>TRACE</DefineConstants>
    <ErrorReport>prompt</ErrorReport>
    <WarningLevel>4</WarningLevel>
  </PropertyGroup>
  <ItemGroup>
    <Compile Include="AboutDialogInfoAttribute.cs" />
    <Compile Include="DocumentInfo\RazorDocumentInfoViewModel.cs" />
    <Compile Include="DocumentInfo\RazorDocumentInfoWindow.cs" />
    <Compile Include="DocumentInfo\RazorDocumentInfoWindowCommand.cs" />
    <Compile Include="DocumentInfo\RazorDocumentInfoWindowControl.xaml.cs">
      <DependentUpon>RazorDocumentInfoWindowControl.xaml</DependentUpon>
    </Compile>
    <Compile Include="RazorInfo\AssemblyViewModel.cs" />
    <Compile Include="Behaviors\ItemSelectedBehavior.cs" />
    <Compile Include="Properties\AssemblyInfo.cs" />
    <Compile Include="Properties\BindingRedirectAttributes.cs" />
    <Compile Include="RazorInfo\DirectiveViewModel.cs" />
    <Compile Include="RazorInfo\DocumentInfoViewModel.cs" />
    <Compile Include="RazorInfo\DocumentViewModel.cs" />
    <Compile Include="NotifyPropertyChanged.cs" />
    <Compile Include="RazorInfo\ProjectSnapshotViewModel.cs" />
    <Compile Include="RazorInfo\ProjectViewModel.cs" />
    <Compile Include="RazorInfo\PropertyViewModel.cs" />
    <Compile Include="RazorInfo\RazorInfoToolWindow.cs" />
    <Compile Include="RazorInfo\RazorInfoToolWindowCommand.cs" />
    <Compile Include="RazorInfo\RazorInfoViewModel.cs" />
    <Compile Include="RazorPackage.cs" />
    <Compile Include="RazorInfo\ProjectInfoViewModel.cs" />
    <Compile Include="RelayCommand.cs" />
    <Compile Include="RazorInfo\TagHelperViewModel.cs" />
  </ItemGroup>
  <ItemGroup>
    <Content Include="razorLanguageService.servicehub.service.json">
      <CopyToOutputDirectory>Always</CopyToOutputDirectory>
      <IncludeInVSIX>true</IncludeInVSIX>
    </Content>
    <Content Include="razorLanguageService64.servicehub.service.json">
      <CopyToOutputDirectory>Always</CopyToOutputDirectory>
      <IncludeInVSIX>true</IncludeInVSIX>
    </Content>
    <Content Include="WebConfiguration.png">
      <IncludeInVSIX>true</IncludeInVSIX>
    </Content>
    <None Include="source.extension.vsixmanifest">
      <SubType>Designer</SubType>
    </None>
  </ItemGroup>
  <ItemGroup>
    <Reference Include="EnvDTE, Version=8.0.0.0, Culture=neutral, PublicKeyToken=b03f5f7f11d50a3a">
      <EmbedInteropTypes>False</EmbedInteropTypes>
    </Reference>
    <Reference Include="EnvDTE100, Version=10.0.0.0, Culture=neutral, PublicKeyToken=b03f5f7f11d50a3a, processorArchitecture=MSIL">
      <EmbedInteropTypes>False</EmbedInteropTypes>
    </Reference>
    <Reference Include="EnvDTE80, Version=8.0.0.0, Culture=neutral, PublicKeyToken=b03f5f7f11d50a3a">
      <EmbedInteropTypes>False</EmbedInteropTypes>
    </Reference>
    <Reference Include="EnvDTE90, Version=9.0.0.0, Culture=neutral, PublicKeyToken=b03f5f7f11d50a3a">
      <EmbedInteropTypes>False</EmbedInteropTypes>
    </Reference>
    <Reference Include="PresentationCore" />
    <Reference Include="PresentationFramework" />
    <Reference Include="System" />
    <Reference Include="System.Design" />
    <Reference Include="System.Drawing" />
    <Reference Include="System.Windows.Forms" />
    <Reference Include="System.Xaml" />
    <Reference Include="WindowsBase" />
  </ItemGroup>
  <ItemGroup Condition=" '$(Configuration)|$(Platform)' == 'Debug|AnyCPU' ">
    <VSCTCompile Include="RazorPackage.vsct">
      <ResourceName>Menus.ctmenu</ResourceName>
    </VSCTCompile>
    <Content Include="Resources\RazorInfoToolWindowCommand.png" />
    <Content Include="Resources\RazorPackage.ico" />
    <Page Include="RazorInfo\RazorInfoToolWindowControl.xaml">
      <SubType>Designer</SubType>
      <Generator>MSBuild:Compile</Generator>
    </Page>
    <Page Include="DocumentInfo\RazorDocumentInfoWindowControl.xaml">
      <SubType>Designer</SubType>
      <Generator>MSBuild:Compile</Generator>
    </Page>
    <Compile Include="RazorInfo\RazorInfoToolWindowControl.xaml.cs">
      <DependentUpon>RazorInfoToolWindowControl.xaml</DependentUpon>
    </Compile>
  </ItemGroup>
  <ItemGroup>
    <EmbeddedResource Include="VSPackage.resx">
      <MergeWithCTO>true</MergeWithCTO>
      <ManifestResourceName>VSPackage</ManifestResourceName>
    </EmbeddedResource>
  </ItemGroup>
  <ItemGroup>
    <ProjectReference Include="..\..\src\Microsoft.AspNetCore.Mvc.Razor.Extensions\Microsoft.AspNetCore.Mvc.Razor.Extensions.csproj">
      <Name>Microsoft.AspNetCore.Mvc.Razor.Extensions</Name>
      <Private>False</Private>
      <IncludeOutputGroupsInVSIX>
      </IncludeOutputGroupsInVSIX>
      <IncludeOutputGroupsInVSIXLocalOnly>
      </IncludeOutputGroupsInVSIXLocalOnly>
    </ProjectReference>
    <ProjectReference Include="..\..\src\Microsoft.AspNetCore.Mvc.Razor.Extensions.Version1_X\Microsoft.AspNetCore.Mvc.Razor.Extensions.Version1_X.csproj">
      <Name>Microsoft.AspNetCore.Mvc.Razor.Extensions.Version1_X</Name>
      <Private>False</Private>
      <IncludeOutputGroupsInVSIX>
      </IncludeOutputGroupsInVSIX>
      <IncludeOutputGroupsInVSIXLocalOnly>
      </IncludeOutputGroupsInVSIXLocalOnly>
    </ProjectReference>
    <ProjectReference Include="..\..\src\Microsoft.AspNetCore.Razor.Language\Microsoft.AspNetCore.Razor.Language.csproj">
      <Project>{932f3c9c-a6c0-40d3-ba50-9309886242fc}</Project>
      <Name>Microsoft.AspNetCore.Razor.Language</Name>
      <Private>False</Private>
      <IncludeOutputGroupsInVSIX>
      </IncludeOutputGroupsInVSIX>
      <IncludeOutputGroupsInVSIXLocalOnly>
      </IncludeOutputGroupsInVSIXLocalOnly>
    </ProjectReference>
    <ProjectReference Include="..\..\src\Microsoft.CodeAnalysis.Razor\Microsoft.CodeAnalysis.Razor.csproj">
      <Name>Microsoft.CodeAnalysis.Razor</Name>
      <Private>False</Private>
      <IncludeOutputGroupsInVSIX>
      </IncludeOutputGroupsInVSIX>
      <IncludeOutputGroupsInVSIXLocalOnly>
      </IncludeOutputGroupsInVSIXLocalOnly>
    </ProjectReference>
    <ProjectReference Include="..\..\src\Microsoft.CodeAnalysis.Razor.Workspaces\Microsoft.CodeAnalysis.Razor.Workspaces.csproj">
      <Project>{0f265874-c592-448b-bc4f-3430ab03e0dc}</Project>
      <Name>Microsoft.CodeAnalysis.Razor.Workspaces</Name>
      <Private>False</Private>
      <IncludeOutputGroupsInVSIX>
      </IncludeOutputGroupsInVSIX>
      <IncludeOutputGroupsInVSIXLocalOnly>
      </IncludeOutputGroupsInVSIXLocalOnly>
    </ProjectReference>
    <ProjectReference Include="..\..\src\Microsoft.CodeAnalysis.Remote.Razor\Microsoft.CodeAnalysis.Remote.Razor.csproj">
      <Project>{1840aad6-e26b-43ce-a2b1-7e74ad512888}</Project>
      <Name>Microsoft.CodeAnalysis.Remote.Razor</Name>
      <Private>False</Private>
      <IncludeOutputGroupsInVSIX>
      </IncludeOutputGroupsInVSIX>
      <IncludeOutputGroupsInVSIXLocalOnly>
      </IncludeOutputGroupsInVSIXLocalOnly>
    </ProjectReference>
    <ProjectReference Include="..\..\src\Microsoft.VisualStudio.Editor.Razor\Microsoft.VisualStudio.Editor.Razor.csproj">
      <Project>{0bcde75a-a438-46c7-95e9-391f029d07c5}</Project>
      <Name>Microsoft.VisualStudio.Editor.Razor</Name>
      <Private>False</Private>
      <IncludeOutputGroupsInVSIX>
      </IncludeOutputGroupsInVSIX>
      <IncludeOutputGroupsInVSIXLocalOnly>
      </IncludeOutputGroupsInVSIXLocalOnly>
    </ProjectReference>
    <ProjectReference Include="..\..\src\Microsoft.VisualStudio.LanguageServices.Razor\Microsoft.VisualStudio.LanguageServices.Razor.csproj">
      <Project>{92114fe9-cb07-4712-9aa4-afab65ca28e1}</Project>
      <Name>Microsoft.VisualStudio.LanguageServices.Razor</Name>
      <Private>False</Private>
      <IncludeOutputGroupsInVSIX>
      </IncludeOutputGroupsInVSIX>
      <IncludeOutputGroupsInVSIXLocalOnly>
      </IncludeOutputGroupsInVSIXLocalOnly>
    </ProjectReference>
  </ItemGroup>
  <ItemGroup>
    <!--
      Versions must be written here instead of being set as MSBuild variable.
      See https://github.com/dotnet/project-system/issues/2129.
    -->
    <PackageReference Include="Microsoft.VisualStudio.ComponentModelHost" Version="15.0.26606" />
    <PackageReference Include="Microsoft.VisualStudio.Shell.15.0" Version="15.0.26606" />
    <PackageReference Include="Microsoft.VSSDK.BuildTools" Version="15.1.192" />
  </ItemGroup>
  <ItemDefinitionGroup>
    <SuppressFromVsix>
      <Visible>false</Visible>
    </SuppressFromVsix>
  </ItemDefinitionGroup>
  <ItemGroup>
    <SuppressFromVsix Include="Esent.Interop.dll" />
    <SuppressFromVsix Include="Microsoft.CodeAnalysis.CSharp.EditorFeatures.dll" />
    <SuppressFromVsix Include="Microsoft.CodeAnalysis.EditorFeatures.dll" />
    <SuppressFromVsix Include="Microsoft.CodeAnalysis.EditorFeatures.Text.dll" />
    <SuppressFromVsix Include="Microsoft.CodeAnalysis.Elfie.dll" />
    <SuppressFromVsix Include="Microsoft.CodeAnalysis.Features.dll" />
    <SuppressFromVsix Include="Microsoft.CodeAnalysis.VisualBasic.EditorFeatures.dll" />
    <SuppressFromVsix Include="System.AppContext.dll" />
    <SuppressFromVsix Include="System.Console.dll" />
    <SuppressFromVsix Include="System.Diagnostics.FileVersionInfo.dll" />
    <SuppressFromVsix Include="System.Diagnostics.StackTrace.dll" />
    <SuppressFromVsix Include="System.IO.Compression.dll" />
    <SuppressFromVsix Include="System.IO.FileSystem.dll" />
    <SuppressFromVsix Include="System.IO.FileSystem.Primitives.dll" />
    <SuppressFromVsix Include="System.Runtime.InteropServices.RuntimeInformation.dll" />
    <SuppressFromVsix Include="System.Security.Cryptography.Algorithms.dll" />
    <SuppressFromVsix Include="System.Security.Cryptography.Encoding.dll" />
    <SuppressFromVsix Include="System.Security.Cryptography.Primitives.dll" />
    <SuppressFromVsix Include="System.Security.Cryptography.X509Certificates.dll" />
    <SuppressFromVsix Include="System.Text.Encoding.CodePages.dll" />
    <SuppressFromVsix Include="System.Threading.Thread.dll" />
    <SuppressFromVsix Include="System.ValueTuple.dll" />
    <SuppressFromVsix Include="System.Xml.ReaderWriter.dll" />
    <SuppressFromVsix Include="System.Xml.XmlDocument.dll" />
    <SuppressFromVsix Include="System.Xml.XPath.dll" />
    <SuppressFromVsix Include="System.Xml.XPath.XDocument.dll" />
  </ItemGroup>
  <Target Name="CopySymbolsToOutput" AfterTargets="Build" Condition="'$(SymbolsPublishDir)' != ''">
    <Copy SourceFiles="$(OutDir)$(AssemblyName).pdb" DestinationFolder="$(SymbolsPublishDir)" />
  </Target>
<<<<<<< HEAD

  <!-- Include Razor SDK design time assets in the VSIX -->
  <ItemGroup>
    <Content Include="..\..\src\Microsoft.NET.Sdk.Razor\build\netstandard2.0\Microsoft.NET.Sdk.Razor.DesignTime.targets">
      <IncludeInVsix>true</IncludeInVsix>
      <InstallRoot>MSBuild</InstallRoot>
      <VSIXSubPath>Microsoft\VisualStudio\Razor\</VSIXSubPath>
    </Content>

    <Content Include="..\..\src\Microsoft.NET.Sdk.Razor\build\netstandard2.0\Rules\*.xaml">
      <IncludeInVsix>true</IncludeInVsix>
      <InstallRoot>MSBuild</InstallRoot>
      <VSIXSubPath>Microsoft\VisualStudio\Razor\Rules\</VSIXSubPath>
    </Content>
  </ItemGroup>

=======
>>>>>>> 0a450d2f
  <!--
    Begin workaround for https://github.com/dotnet/sdk/issues/433

    The VS SDK doesn't understand the new SDK-style of projects, so  we need to manually add our project
    references as VSIXSourceItems.
  -->
  <ItemDefinitionGroup>
    <VSIXSourceItem>
      <Visible>false</Visible>
    </VSIXSourceItem>
  </ItemDefinitionGroup>
  <ItemGroup>
    <VSIXSourceItem Include="..\..\src\Microsoft.CodeAnalysis.Remote.Razor\bin\$(Configuration)\net46\Microsoft.CodeAnalysis.Remote.Razor.dll" />
    <VSIXSourceItem Include="..\..\src\Microsoft.AspNetCore.Mvc.Razor.Extensions\bin\$(Configuration)\net46\Microsoft.AspNetCore.Mvc.Razor.Extensions.dll" />
    <VSIXSourceItem Include="..\..\src\Microsoft.AspNetCore.Mvc.Razor.Extensions.Version1_X\bin\$(Configuration)\net46\Microsoft.AspNetCore.Mvc.Razor.Extensions.Version1_X.dll" />
    <VSIXSourceItem Include="..\..\src\Microsoft.VisualStudio.LanguageServices.Razor\bin\$(Configuration)\net46\Microsoft.AspNetCore.Razor.Language.dll" />
    <VSIXSourceItem Include="..\..\src\Microsoft.VisualStudio.LanguageServices.Razor\bin\$(Configuration)\net46\Microsoft.CodeAnalysis.Razor.dll" />
    <VSIXSourceItem Include="..\..\src\Microsoft.VisualStudio.LanguageServices.Razor\bin\$(Configuration)\net46\Microsoft.CodeAnalysis.Razor.Workspaces.dll" />
    <VSIXSourceItem Include="..\..\src\Microsoft.VisualStudio.LanguageServices.Razor\bin\$(Configuration)\net46\Microsoft.VisualStudio.Editor.Razor.dll" />
    <VSIXSourceItem Include="..\..\src\Microsoft.VisualStudio.LanguageServices.Razor\bin\$(Configuration)\net46\Microsoft.VisualStudio.LanguageServices.Razor.dll" />
    <Content Include="@(VSIXSourceItem)">
      <CopyToOutputDirectory>PreserveNewest</CopyToOutputDirectory>
    </Content>
  </ItemGroup>
  <!-- End workaround for https://github.com/dotnet/sdk/issues/433 -->
  
  <Target Name="GetBuildVersion" Outputs="$(VsixVersion)" />
  <Import Project="$(MSBuildToolsPath)\Microsoft.CSharp.targets" />
  <Import Project="$(VSToolsPath)\VSSDK\Microsoft.VsSDK.targets" Condition="Exists('$(VSToolsPath)\VSSDK\Microsoft.VsSDK.targets')" />
  <!-- Must be defined after the CSharp.targets -->
  <PropertyGroup>
    <_GeneratedVSIXAssemblyInfoInputsCacheFile>$(IntermediateOutputPath)$(MSBuildProjectName).VSIXAssemblyInfo.cache.txt</_GeneratedVSIXAssemblyInfoInputsCacheFile>
    <_GeneratedVSIXAssemblyInfoFile>$(IntermediateOutputPath)$(MSBuildProjectName).VSIXAssemblyInfo.cs</_GeneratedVSIXAssemblyInfoFile>
  </PropertyGroup>
  <!--
    We need to generate the assembly attributes for our assembly using the version from the build, so 
    we can flow it to the about dialog.
  -->
  <ItemGroup>
    <_VSIXAssemblyAttribute Include="System.Reflection.AssemblyInformationalVersionAttribute">
      <_Parameter1>$(VsixVersion)</_Parameter1>
    </_VSIXAssemblyAttribute>
  </ItemGroup>
  <Target Name="_GenerateVSIXAssemblyAttributesHash" DependsOnTargets="PrepareForBuild" Condition="'@(_VSIXAssemblyAttribute)' != ''">
    <!-- We only use up to _Parameter1 for most attributes, but other targets may add additional assembly attributes with multiple parameters. -->
    <Hash ItemsToHash="@(_VSIXAssemblyAttribute->'%(Identity)%(_Parameter1)%(_Parameter2)%(_Parameter3)%(_Parameter4)%(_Parameter5)%(_Parameter6)%(_Parameter7)%(_Parameter8)')">
      <Output TaskParameter="HashResult" PropertyName="_VSIXAssemblyAttributesHash" />
    </Hash>
    <WriteLinesToFile Lines="$(_VSIXAssemblyAttributesHash)" File="$(_GeneratedVSIXAssemblyInfoInputsCacheFile)" Overwrite="True" WriteOnlyWhenDifferent="True" />
    <ItemGroup>
      <FileWrites Include="$(_GeneratedVSIXAssemblyInfoInputsCacheFile)" />
    </ItemGroup>
  </Target>
  <Target Name="_GenerateVSIXAssemblyAttributes" DependsOnTargets="_GenerateVSIXAssemblyAttributesHash" Inputs="$(_GeneratedVSIXAssemblyInfoInputsCacheFile)" Outputs="$(_GeneratedVSIXAssemblyInfoFile)" BeforeTargets="CoreCompile">
    <ItemGroup>
      <Compile Include="$(_GeneratedVSIXAssemblyInfoFile)">
        <Visible>false</Visible>
      </Compile>
    </ItemGroup>
    <WriteCodeFragment AssemblyAttributes="@(_VSIXAssemblyAttribute)" Language="C#" OutputFile="$(_GeneratedVSIXAssemblyInfoFile)" />
    <ItemGroup>
      <FileWrites Include="$(_GeneratedVSIXAssemblyInfoFile)" />
    </ItemGroup>
  </Target>
</Project><|MERGE_RESOLUTION|>--- conflicted
+++ resolved
@@ -270,7 +270,6 @@
   <Target Name="CopySymbolsToOutput" AfterTargets="Build" Condition="'$(SymbolsPublishDir)' != ''">
     <Copy SourceFiles="$(OutDir)$(AssemblyName).pdb" DestinationFolder="$(SymbolsPublishDir)" />
   </Target>
-<<<<<<< HEAD
 
   <!-- Include Razor SDK design time assets in the VSIX -->
   <ItemGroup>
@@ -287,8 +286,7 @@
     </Content>
   </ItemGroup>
 
-=======
->>>>>>> 0a450d2f
+
   <!--
     Begin workaround for https://github.com/dotnet/sdk/issues/433
 
